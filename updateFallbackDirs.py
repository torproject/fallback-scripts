--- conflicted
+++ resolved
@@ -1237,15 +1237,9 @@
                         'to %s:%d?', self._fpr, entry['ipv6'],
                         self.ipv6addr, self.ipv6orport)
         return False
-<<<<<<< HEAD
     # if the fallback has an IPv6 address but the offer list entry
     # doesn't, or vice versa, the offer list entry doesn't match
-    elif entry.has_key('ipv6') and not self.has_ipv6():
-=======
-    # if the fallback has an IPv6 address but the whitelist entry
-    # doesn't, or vice versa, the whitelist entry doesn't match
     elif 'ipv6' in entry and not self.has_ipv6():
->>>>>>> 576a943e
       logging.warning('%s excluded: has it lost its former IPv6 address %s?',
                       self._fpr, entry['ipv6'])
       return False
@@ -2459,24 +2453,15 @@
         .format(cleanse_c_multiline_comment(FALLBACK_FORMAT_VERSION)))
   now = datetime.datetime.utcnow()
   timestamp = now.strftime('%Y%m%d%H%M%S')
-<<<<<<< HEAD
   print ("/* timestamp={} */"
          .format(cleanse_c_multiline_comment(timestamp)))
   if offer_list['check_existing']:
-      print "/* source=fallback */"
+      print("/* source=fallback */")
   else:
       # TODO: when we implement #24839, change this to descriptor,offer-list
       # We might want add each key based on the size of the offer list, and
       # the number of descriptors with offer-fallback-dir lines.
-      print "/* source=offer-list */"
-=======
-  print("/* timestamp={} */"
-        .format(cleanse_c_multiline_comment(timestamp)))
-  if whitelist['check_existing']:
-      print("/* source=fallback */")
-  else:
-      print("/* source=whitelist */")
->>>>>>> 576a943e
+      print("/* source=offer-list */")
   # end the header with a separator, to make it easier for parsers
   print(SECTION_SEPARATOR_COMMENT)
 
@@ -2509,15 +2494,9 @@
   # warning that the details have changed from those in the offer list.
   # instead, there will be an info-level log during the eligibility check.
   initial_count = len(candidates.fallbacks)
-<<<<<<< HEAD
   excluded_count = candidates.apply_filter_lists(offer_list, exact=exact)
-  print candidates.summarise_filters(initial_count, excluded_count,
-          offer_list['check_existing'])
-=======
-  excluded_count = candidates.apply_filter_lists(whitelist, exact=exact)
   print(candidates.summarise_filters(initial_count, excluded_count,
-                                     whitelist['check_existing']))
->>>>>>> 576a943e
+                                     offer_list['check_existing']))
   eligible_count = len(candidates.fallbacks)
 
   # calculate the measured bandwidth of each relay,
@@ -2571,11 +2550,7 @@
     print(candidates.summarise_fallbacks(eligible_count, operator_count,
                                          failed_count, guard_count,
                                          target_count,
-<<<<<<< HEAD
-                                         offer_list['check_existing'])
-=======
-                                         whitelist['check_existing']))
->>>>>>> 576a943e
+                                         offer_list['check_existing']))
   else:
     print('/* No Fallbacks met criteria */')
 
